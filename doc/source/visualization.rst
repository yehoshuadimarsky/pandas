.. currentmodule:: pandas
.. _visualization:

.. ipython:: python
   :suppress:

   import numpy as np
   np.random.seed(123456)
   from pandas import *
   import pandas.util.testing as tm
   randn = np.random.randn
   np.set_printoptions(precision=4, suppress=True)
   import matplotlib.pyplot as plt
   plt.close('all')

************************
Plotting with matplotlib
************************

.. note::

    We intend to build more plotting integration with `matplotlib
    <http://matplotlib.sourceforge.net>`__ as time goes on.

We use the standard convention for referencing the matplotlib API:

.. ipython:: python

   import matplotlib.pyplot as plt

.. _visualization.basic:

Basic plotting: ``plot``
------------------------

The ``plot`` method on Series and DataFrame is just a simple wrapper around
``plt.plot``:

.. ipython:: python

   ts = Series(randn(1000), index=date_range('1/1/2000', periods=1000))
   ts = ts.cumsum()

   @savefig series_plot_basic.png width=4.5in
   ts.plot()

If the index consists of dates, it calls ``gcf().autofmt_xdate()`` to try to
format the x-axis nicely as per above. The method takes a number of arguments
for controlling the look of the plot:

.. ipython:: python

   @savefig series_plot_basic2.png width=4.5in
   plt.figure(); ts.plot(style='k--', label='Series'); plt.legend()

On DataFrame, ``plot`` is a convenience to plot all of the columns with labels:

.. ipython:: python

   df = DataFrame(randn(1000, 4), index=ts.index,
                  columns=['A', 'B', 'C', 'D'])
   df = df.cumsum()

   @savefig frame_plot_basic.png width=4.5in
   plt.figure(); df.plot(); plt.legend(loc='best')

You may set the ``legend`` argument to ``False`` to hide the legend, which is
shown by default.

.. ipython:: python

   @savefig frame_plot_basic_noleg.png width=4.5in
   df.plot(legend=False)

Some other options are available, like plotting each Series on a different axis:

.. ipython:: python

   @savefig frame_plot_subplots.png width=4.5in
   df.plot(subplots=True, figsize=(8, 8)); plt.legend(loc='best')

You may pass ``logy`` to get a log-scale Y axis.

.. ipython:: python

   plt.figure();

   ts = Series(randn(1000), index=date_range('1/1/2000', periods=1000))
   ts = np.exp(ts.cumsum())

   @savefig series_plot_logy.png width=4.5in
   ts.plot(logy=True)

Plotting on a Secondary Y-axis
~~~~~~~~~~~~~~~~~~~~~~~~~~~~~~

To plot data on a secondary y-axis, use the ``secondary_y`` keyword:

.. ipython:: python

   plt.figure()

   df.A.plot()

   @savefig series_plot_secondary_y.png width=4.5in
   df.B.plot(secondary_y=True, style='g')


Targeting different subplots
~~~~~~~~~~~~~~~~~~~~~~~~~~~~

You can pass an ``ax`` argument to ``Series.plot`` to plot on a particular axis:

.. ipython:: python

   fig, axes = plt.subplots(nrows=2, ncols=2, figsize=(8, 5))
   df['A'].plot(ax=axes[0,0]); axes[0,0].set_title('A')
   df['B'].plot(ax=axes[0,1]); axes[0,1].set_title('B')
   df['C'].plot(ax=axes[1,0]); axes[1,0].set_title('C')

   @savefig series_plot_multi.png width=4.5in
   df['D'].plot(ax=axes[1,1]); axes[1,1].set_title('D')

.. _visualization.other:

Other plotting features
-----------------------

.. _visualization.barplot:

Bar plots
~~~~~~~~~

For labeled, non-time series data, you may wish to produce a bar plot:

.. ipython:: python

   plt.figure();

   @savefig bar_plot_ex.png width=4.5in
   df.ix[5].plot(kind='bar'); plt.axhline(0, color='k')

Calling a DataFrame's ``plot`` method with ``kind='bar'`` produces a multiple
bar plot:

.. ipython:: python
   :suppress:

   plt.figure();

.. ipython:: python

   df2 = DataFrame(np.random.rand(10, 4), columns=['a', 'b', 'c', 'd'])

   @savefig bar_plot_multi_ex.png width=5in
   df2.plot(kind='bar');

To produce a stacked bar plot, pass ``stacked=True``:

.. ipython:: python
   :suppress:

   plt.figure();

.. ipython:: python

   @savefig bar_plot_stacked_ex.png width=5in
   df2.plot(kind='bar', stacked=True);

To get horizontal bar plots, pass ``kind='barh'``:

.. ipython:: python
   :suppress:

   plt.figure();

.. ipython:: python

   @savefig barh_plot_stacked_ex.png width=5in
   df2.plot(kind='barh', stacked=True);

Histograms
~~~~~~~~~~
.. ipython:: python

   plt.figure();

   @savefig hist_plot_ex.png width=4.5in
   df['A'].diff().hist()

For a DataFrame, ``hist`` plots the histograms of the columns on multiple
subplots:

.. ipython:: python

   plt.figure()

   @savefig frame_hist_ex.png width=4.5in
   df.diff().hist(color='k', alpha=0.5, bins=50)

.. _visualization.box:

Box-Plotting
~~~~~~~~~~~~

DataFrame has a ``boxplot`` method which allows you to visualize the
distribution of values within each column.

For instance, here is a boxplot representing five trials of 10 observations of
a uniform random variable on [0,1).

.. ipython:: python

   df = DataFrame(np.random.rand(10,5))
   plt.figure();

   @savefig box_plot_ex.png width=4.5in
   bp = df.boxplot()

You can create a stratified boxplot using the ``by`` keyword argument to create
groupings.  For instance,

.. ipython:: python

   df = DataFrame(np.random.rand(10,2), columns=['Col1', 'Col2'] )
   df['X'] = Series(['A','A','A','A','A','B','B','B','B','B'])

   plt.figure();

   @savefig box_plot_ex2.png width=4.5in
   bp = df.boxplot(by='X')

You can also pass a subset of columns to plot, as well as group by multiple
columns:

.. ipython:: python

   df = DataFrame(np.random.rand(10,3), columns=['Col1', 'Col2', 'Col3'])
   df['X'] = Series(['A','A','A','A','A','B','B','B','B','B'])
   df['Y'] = Series(['A','B','A','B','A','B','A','B','A','B'])

   plt.figure();

   @savefig box_plot_ex3.png width=4.5in
   bp = df.boxplot(column=['Col1','Col2'], by=['X','Y'])

.. _visualization.scatter_matrix:

Scatter plot matrix
~~~~~~~~~~~~~~~~~~~

*New in 0.7.3.* You can create a scatter plot matrix using the
 ``scatter_matrix`` method in ``pandas.tools.plotting``:

.. ipython:: python

   from pandas.tools.plotting import scatter_matrix
   df = DataFrame(np.random.randn(1000, 4), columns=['a', 'b', 'c', 'd'])

   @savefig scatter_matrix_kde.png width=6in
   scatter_matrix(df, alpha=0.2, figsize=(8, 8), diagonal='kde')

.. _visualization.kde:

*New in 0.8.0* You can create density plots using the Series/DataFrame.plot and
setting `kind='kde'`:

.. ipython:: python
   :suppress:

   plt.figure();

.. ipython:: python

   ser = Series(np.random.randn(1000))

   @savefig kde_plot.png width=6in
   ser.plot(kind='kde')

.. _visualization.andrews_curves:

Andrews Curves
~~~~~~~~~~~~~~

Andrews curves allow one to plot multivariate data as a large number
of curves that are created using the attributes of samples as coefficients
for Fourier series. By coloring these curves differently for each class
it is possible to visualize data clustering. Curves belonging to samples
of the same class will usually be closer together and form larger structures.

.. ipython:: python

   from pandas import read_csv
   from pandas.tools.plotting import andrews_curves

   data = read_csv('data/iris.data')

   plt.figure()

   @savefig andrews_curves.png width=6in
   andrews_curves(data, 'Name')

Parallel Coordinates
~~~~~~~~~~~~~~~~~~~~

Parallel coordinates is a plotting technique for plotting multivariate data.
It allows one to see clusters in data and to estimate other statistics visually.
Using parallel coordinates points are represented as connected line segments.
Each vertical line represents one attribute. One set of connected line segments
represents one data point. Points that tend to cluster will appear closer together.

.. ipython:: python

   from pandas import read_csv
   from pandas.tools.plotting import parallel_coordinates

   data = read_csv('data/iris.data')

   plt.figure()

   @savefig parallel_coordinates.png width=6in
   parallel_coordinates(data, 'Name')

Lag Plot
~~~~~~~~

Lag plots are used to check if a data set or time series is random. Random
data should not exhibit any structure in the lag plot. Non-random structure
implies that the underlying data are not random.

.. ipython:: python

   from pandas.tools.plotting import lag_plot

   plt.figure()

   data = Series(0.1 * np.random.random(1000) +
      0.9 * np.sin(np.linspace(-99 * np.pi, 99 * np.pi, num=1000)))

   @savefig lag_plot.png width=6in
   lag_plot(data)

Autocorrelation Plot
~~~~~~~~~~~~~~~~~~~~

Autocorrelation plots are often used for checking randomness in time series.
This is done by computing autocorrelations for data values at varying time lags.
If time series is random, such autocorrelations should be near zero for any and
all time-lag separations. If time series is non-random then one or more of the
autocorrelations will be significantly non-zero. The horizontal lines displayed
in the plot correspond to 95% and 99% confidence bands. The dashed line is 99%
confidence band.

.. ipython:: python

   from pandas.tools.plotting import autocorrelation_plot

   plt.figure()

   data = Series(0.7 * np.random.random(1000) +
      0.3 * np.sin(np.linspace(-9 * np.pi, 9 * np.pi, num=1000)))

   @savefig autocorrelation_plot.png width=6in
   autocorrelation_plot(data)

<<<<<<< HEAD
Bootstrap Plot
~~~~~~~~~~~~~~

Bootstrap plots are used to visually assess the uncertainty of a statistic, such
as mean, median, midrange, etc. A random subset of a specified size is selected
from a data set, the statistic in question is computed for this subset and the 
process is repeated a specified number of times. Resulting plots and histograms
are what constitutes the bootstrap plot.

.. ipython:: python

   from pandas.tools.plotting import bootstrap_plot

   data = Series(np.random.random(1000))

   @savefig bootstrap_plot.png width=8in
   bootstrap_plot(data, size=50, samples=500, color='grey')
=======
RadViz
~~~~~~

RadViz is a way of visualizing multi-variate data. It is based on a simple
spring tension minimization algorithm. Basically you set up a bunch of points in
a plane. In our case they are equally spaced on a unit circle. Each point
represents a single attribute. You then pretend that each sample in the data set
is attached to each of these points by a spring, the stiffness of which is
proportional to the numerical value of that attribute (they are normalized to
unit interval). The point in the plane, where our sample settles to (where the
forces acting on our sample are at an equilibrium) is where a dot representing
our sample will be drawn. Depending on which class that sample belongs it will
be colored differently.

.. ipython:: python

   from pandas import read_csv
   from pandas.tools.plotting import radviz

   data = read_csv('data/iris.data')

   plt.figure()

   @savefig radviz.png width=6in
   radviz(data, 'Name')
>>>>>>> b9cf9dd5
<|MERGE_RESOLUTION|>--- conflicted
+++ resolved
@@ -363,13 +363,12 @@
    @savefig autocorrelation_plot.png width=6in
    autocorrelation_plot(data)
 
-<<<<<<< HEAD
 Bootstrap Plot
 ~~~~~~~~~~~~~~
 
 Bootstrap plots are used to visually assess the uncertainty of a statistic, such
 as mean, median, midrange, etc. A random subset of a specified size is selected
-from a data set, the statistic in question is computed for this subset and the 
+from a data set, the statistic in question is computed for this subset and the
 process is repeated a specified number of times. Resulting plots and histograms
 are what constitutes the bootstrap plot.
 
@@ -381,7 +380,7 @@
 
    @savefig bootstrap_plot.png width=8in
    bootstrap_plot(data, size=50, samples=500, color='grey')
-=======
+
 RadViz
 ~~~~~~
 
@@ -406,5 +405,4 @@
    plt.figure()
 
    @savefig radviz.png width=6in
-   radviz(data, 'Name')
->>>>>>> b9cf9dd5
+   radviz(data, 'Name')